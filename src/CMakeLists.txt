
# Copyright (c) 2012, 2013 openMVG authors.

# This Source Code Form is subject to the terms of the Mozilla Public
# License, v. 2.0. If a copy of the MPL was not distributed with this
# file, You can obtain one at http://mozilla.org/MPL/2.0/.

CMAKE_MINIMUM_REQUIRED(VERSION 3.1)

project(openMVG C CXX)

# guard against in-source builds
if (${CMAKE_SOURCE_DIR} STREQUAL ${CMAKE_BINARY_DIR})
  message(FATAL_ERROR "In-source builds not allowed.")
endif()

# ==============================================================================
# OpenMVG build options
# ==============================================================================
option(OpenMVG_BUILD_SHARED "Build OpenMVG shared libs" OFF)
option(OpenMVG_BUILD_TESTS "Build OpenMVG tests" OFF)
option(OpenMVG_BUILD_DOC "Build OpenMVG documentation" ON)
option(OpenMVG_BUILD_EXAMPLES "Build OpenMVG samples applications." ON)
option(OpenMVG_BUILD_OPENGL_EXAMPLES "Build OpenMVG openGL examples" OFF)
option(OpenMVG_BUILD_SOFTWARES "Build OpenMVG softwares" ON)
option(OpenMVG_BUILD_COVERAGE "Enable code coverage generation (gcc only)" OFF)
option(OpenMVG_USE_OPENMP "Enable OpenMP parallelization" ON)
# ==============================================================================
# Opencv is not used by openMVG but some samples show how to use openCV
#  and openMVG simultaneously
# ==============================================================================
option(OpenMVG_USE_OPENCV "Build or not opencv+openMVG samples programs" OFF)

# ==============================================================================
# Since OpenCV 3, SIFT is no longer in the default modules. See
# https://github.com/itseez/opencv_contrib for more informations.
# Enable this to be able to use OpenCV SIFT in main_ComputeFeatures_OpenCV.
# ==============================================================================
option(OpenMVG_USE_OCVSIFT "Add or not OpenCV SIFT in available features" OFF)

# ==============================================================================
# OpenMVG version
# ==============================================================================
file(STRINGS "openMVG/version.hpp" _OPENMVG_VERSION_HPP_CONTENTS REGEX "#define OPENMVG_VERSION_")
foreach(v MAJOR MINOR REVISION)
  if("${_OPENMVG_VERSION_HPP_CONTENTS}" MATCHES "#define OPENMVG_VERSION_${v} ([0-9]+)")
    set(OPENMVG_VERSION_${v} "${CMAKE_MATCH_1}")
 else()
    message(FATAL_ERROR "Failed to retrieve the OpenMVG version from the source code. Missing OPENMVG_VERSION_${v}.")
  endif()
endforeach()
set(OPENMVG_VERSION ${OPENMVG_VERSION_MAJOR}.${OPENMVG_VERSION_MINOR}.${OPENMVG_VERSION_REVISION})

# Default build is in Release mode
if (NOT CMAKE_BUILD_TYPE AND NOT MSVC)
  set(CMAKE_BUILD_TYPE "Release")
endif (NOT CMAKE_BUILD_TYPE AND NOT MSVC)

# Set build path
set(EXECUTABLE_OUTPUT_PATH "${PROJECT_BINARY_DIR}/${CMAKE_SYSTEM_NAME}-${CMAKE_SYSTEM_PROCESSOR}-${CMAKE_BUILD_TYPE}")
set(LIBRARY_OUTPUT_PATH "${PROJECT_BINARY_DIR}/${CMAKE_SYSTEM_NAME}-${CMAKE_SYSTEM_PROCESSOR}-${CMAKE_BUILD_TYPE}")

# ==============================================================================
# Macro used to forward compiler preprocessors to OpenMVGConfig.cmake targets
# ==============================================================================
set(OpenMVG_DEFINITIONS "")
MACRO(register_definitions DEF)
  add_definitions(${DEF})
  string(REPLACE "-D" "" STRIPPED_DEF ${DEF})
  list(APPEND OpenMVG_DEFINITIONS ${STRIPPED_DEF})
ENDMACRO()

if (WIN32)
  register_definitions(-DNOMINMAX)
  register_definitions(-DVC_EXTRALEAN)
  register_definitions(-D_USE_MATH_DEFINES)
  if (MSVC)
    register_definitions(/bigobj)
  endif (MSVC)
endif (WIN32)

# Set shared or static mode
if (OpenMVG_BUILD_SHARED)
  set(BUILD_SHARED_LIBS ON)
else (OpenMVG_BUILD_SHARED)
  set(BUILD_SHARED_LIBS OFF)
endif()

# For both regular Clang and AppleClang
if (CMAKE_CXX_COMPILER_ID MATCHES "Clang")
  message("clang detected: using std::unordered_map for Hash_Map")
  register_definitions(-DOPENMVG_STD_UNORDERED_MAP)
endif()

# ==============================================================================
# Check that submodule have been initialized and updated
# ==============================================================================
if (NOT EXISTS ${PROJECT_SOURCE_DIR}/dependencies/cereal/include)
  message(FATAL_ERROR
    "\n submodule(s) are missing, please update your repository:\n"
    "  > git submodule update -i\n")
endif()

# ==============================================================================
# Additional cmake find modules
# ==============================================================================
set(CMAKE_MODULE_PATH
  ${CMAKE_MODULE_PATH} ${CMAKE_CURRENT_SOURCE_DIR}/cmakeFindModules)
include(OptimizeForArchitecture)
AutodetectHostArchitecture()
OptimizeForArchitecture()

if (SSE2_FOUND)
  if (MSVC AND NOT ${CMAKE_CL_64})
    register_definitions(/arch:SSE2)
  endif (MSVC AND NOT ${CMAKE_CL_64})
  register_definitions(-DOPENMVG_USE_SSE)
endif ()
if (AVX2_FOUND AND NOT MSVC)
  register_definitions(-DOPENMVG_USE_AVX2)
endif()
if (UNIX AND NOT OpenMVG_BUILD_COVERAGE)
  set(CMAKE_C_FLAGS_RELEASE "-O3")
  set(CMAKE_CXX_FLAGS_RELEASE "-O3")
endif ()

# ==============================================================================
# Check C++11 support
# ==============================================================================
include(CXX11)
check_for_cxx11_compiler(CXX11_COMPILER)
# If a C++11 compiler is available, then set the appropriate flags
if (CXX11_COMPILER)
  set(CMAKE_CXX_STANDARD 11)
  set(CMAKE_CXX_STANDARD_REQUIRED ON)
  set(CMAKE_CXX_EXTENSIONS OFF)
else (CXX11_COMPILER)
  message(FATAL_ERROR "A CXX11 compiler is required.")
endif (CXX11_COMPILER)

# ==============================================================================
# OpenMP detection
# ==============================================================================
if (OpenMVG_USE_OPENMP)
  find_package(OpenMP)
  if (OPENMP_FOUND)
    set(CMAKE_CXX_FLAGS "${CMAKE_CXX_FLAGS} ${OpenMP_CXX_FLAGS}")
    option(OpenMVG_USE_OPENMP "Use OpenMP for parallelization" ON)
    register_definitions(-DOPENMVG_USE_OPENMP)
    if (NOT MSVC)
      IF ("${CMAKE_CXX_COMPILER_ID}" STREQUAL "Clang")
        # for those using the clang with OpenMP support
        list(APPEND OPENMVG_LIBRARY_DEPENDENCIES omp)
      ELSE()
        list(APPEND OPENMVG_LIBRARY_DEPENDENCIES gomp)
      endif()
    endif (NOT MSVC)
  endif (OPENMP_FOUND)
else (OpenMVG_USE_OPENMP)
    option(OpenMVG_USE_OPENMP "Use OpenMP for parallelization" OFF)
    include(UpdateCacheVariable)
    UPDATE_CACHE_VARIABLE(OpenMVG_USE_OPENMP OFF)
    remove_definitions(-DOPENMVG_USE_OPENMP)
endif (OpenMVG_USE_OPENMP)

# ==============================================================================
# enable code coverage generation (only with GCC)
# ==============================================================================
if (OpenMVG_BUILD_COVERAGE AND CMAKE_COMPILER_IS_GNUCXX)
  message("OpenMVG_BUILD_COVERAGE enabled")
  set(CMAKE_BUILD_TYPE "Debug")
  add_definitions(--coverage -fprofile-arcs -ftest-coverage)
  set(CMAKE_EXE_LINKER_FLAGS
    "${CMAKE_EXE_LINKER_FLAGS} -fprofile-arcs -ftest-coverage")
endif()

# ==============================================================================
# IMAGE IO detection
# ==============================================================================
find_package(JPEG QUIET)
find_package(PNG QUIET)
find_package(TIFF QUIET)

# Folders
set_property(GLOBAL PROPERTY USE_FOLDERS ON)

# ==============================================================================
# SUBMODULE CONFIGURATION
# ==============================================================================
#- glfw
# ==============================================================================
if (OpenMVG_BUILD_OPENGL_EXAMPLES)
  set(GLFW_BUILD_EXAMPLES OFF CACHE BOOL "Do not build the GLFW example programs")
  set(GLFW_BUILD_TESTS    OFF CACHE BOOL "Do not build the GLFW tests programs")
  set(GLFW_BUILD_DOCS     OFF CACHE BOOL "Do not build the GLFW documentation")
  set(GLFW_INSTALL        OFF CACHE BOOL "Do not generate the GLFW installation target")
  add_subdirectory(dependencies/glfw)
  include_directories(SYSTEM dependencies/glfw/include)
  set_property(TARGET glfw PROPERTY FOLDER OpenMVG/3rdParty/glfw)
endif (OpenMVG_BUILD_OPENGL_EXAMPLES)

#INSTALL RULES
install(
  DIRECTORY ${CMAKE_CURRENT_SOURCE_DIR}/dependencies/
  DESTINATION include/openMVG_dependencies
  COMPONENT headers
  FILES_MATCHING PATTERN "*.hpp" PATTERN "*.h"
)

# ==============================================================================
# --END-- SUBMODULE CONFIGURATION
# ==============================================================================

# ==============================================================================
# Enable cmake UNIT TEST framework
# ==============================================================================
if (OpenMVG_BUILD_TESTS)
  enable_testing()
endif (OpenMVG_BUILD_TESTS)
# MACRO to ease UnitTesting
MACRO(UNIT_TEST NAMESPACE NAME EXTRA_LIBS)
  if (OpenMVG_BUILD_TESTS)
    add_executable(${NAMESPACE}_test_${NAME} ${NAME}_test.cpp)

    set_property(TARGET ${NAMESPACE}_test_${NAME} PROPERTY FOLDER OpenMVG/test)
    target_include_directories(${NAMESPACE}_test_${NAME}
                               PRIVATE
                               ${CMAKE_SOURCE_DIR}/third_party)
    target_link_libraries(${NAMESPACE}_test_${NAME}
                          ${EXTRA_LIBS} # Extra libs MUST be first.
                          CppUnitLite ${OPENMVG_LIBRARY_DEPENDENCIES})
    add_test(NAME ${NAMESPACE}_test_${NAME} WORKING_DIRECTORY ${CMAKE_RUNTIME_OUTPUT_DIRECTORY}
             COMMAND $<TARGET_FILE:${NAMESPACE}_test_${NAME}>)
  endif (OpenMVG_BUILD_TESTS)
ENDMACRO(UNIT_TEST)

# ==============================================================================
# Eigen
# ==============================================================================
# - internal by default,
# - external if EIGEN_INCLUDE_DIR_HINTS is defined
# ==============================================================================
if (NOT DEFINED EIGEN_INCLUDE_DIR_HINTS)
  set(EIGEN_INCLUDE_DIR_HINTS ${CMAKE_CURRENT_SOURCE_DIR}/third_party/eigen)
  set(OpenMVG_USE_INTERNAL_EIGEN ON)
endif()
find_package(Eigen QUIET)
if (EIGEN_FOUND)
  include_directories(${EIGEN_INCLUDE_DIRS})
endif (EIGEN_FOUND)

# ==============================================================================
# Ceres
# ==============================================================================
# - internal by default (ceres-solver+cxsparse+miniglog),
# - external if CERES_DIR_HINTS and find_package return a valid Ceres setup
# ==============================================================================
find_package(Ceres QUIET HINTS ${CERES_DIR_HINTS})
if (NOT Ceres_FOUND)
  set(OpenMVG_USE_INTERNAL_CERES ON)
  set(CERES_INCLUDE_DIRS
    ${CMAKE_CURRENT_SOURCE_DIR}/third_party/ceres-solver/include
    ${CMAKE_CURRENT_SOURCE_DIR}/third_party/ceres-solver/internal/ceres/miniglog
    ${PROJECT_BINARY_DIR}/third_party/ceres-solver/config)
    FILE(READ "${CMAKE_CURRENT_SOURCE_DIR}/third_party/ceres-solver/VERSION" CERES_CONFIG)
    STRING(REGEX REPLACE "version ([0-9.]+).*" "\\1" CERES_VERSION ${CERES_CONFIG})
  set(CERES_LIBRARIES ceres cxsparse)
endif()

# ==============================================================================
# Flann
# ==============================================================================
# - internal by default (flann),
# - external if FLANN_INCLUDE_DIR_HINTS and a valid Flann setup is found
# ==============================================================================
if (NOT DEFINED FLANN_INCLUDE_DIR_HINTS)
  set(FLANN_INCLUDE_DIR_HINTS ${CMAKE_CURRENT_SOURCE_DIR}/third_party/flann/src/cpp)
  set(OpenMVG_USE_INTERNAL_FLANN ON)
endif()
find_package(Flann QUIET)
if (NOT FLANN_FOUND OR OpenMVG_USE_INTERNAL_FLANN)
  set(FLANN_INCLUDE_DIRS ${CMAKE_CURRENT_SOURCE_DIR}/third_party/flann/src/cpp)
endif()

# ==============================================================================
# CoinUtils
# ==============================================================================
# - internal by default (CoinUtils),
# - external if COINUTILS_INCLUDE_DIR_HINTS and a valid CoinUtils setup is found
# ==============================================================================
if (NOT DEFINED COINUTILS_INCLUDE_DIR_HINTS)
  set(COINUTILS_INCLUDE_DIR_HINTS ${CMAKE_CURRENT_SOURCE_DIR}/dependencies/osi_clp/CoinUtils/src/)
  set(OpenMVG_USE_INTERNAL_COINUTILS ON)
endif()
find_package(CoinUtils QUIET)
if (NOT COINUTILS_FOUND OR OpenMVG_USE_INTERNAL_COINUTILS)
  set(COINUTILS_INCLUDE_DIRS ${CMAKE_CURRENT_SOURCE_DIR}/dependencies/osi_clp/CoinUtils/src/)
  set(COINUTILS_LIBRARY lib_CoinUtils)
endif()

## ==============================================================================
## Clp
## ==============================================================================
## - internal by default (Clp),
## - external if CLP_INCLUDE_DIR_HINTS and a valid Clp setup is found
## ==============================================================================
if (NOT DEFINED CLP_INCLUDE_DIR_HINTS)
  set(CLP_INCLUDE_DIR_HINTS ${CMAKE_CURRENT_SOURCE_DIR}/dependencies/osi_clp/Clp/src/)
  set(OpenMVG_USE_INTERNAL_CLP ON)
endif()
find_package(Clp QUIET)
if (NOT CLP_FOUND OR OpenMVG_USE_INTERNAL_CLP)
  set(CLP_INCLUDE_DIRS
     ${CMAKE_CURRENT_SOURCE_DIR}/dependencies/osi_clp/Clp/src/
     ${CMAKE_CURRENT_SOURCE_DIR}/dependencies/osi_clp/Clp/src/OsiClp/)
  set(CLP_LIBRARIES lib_clp lib_OsiClpSolver)
endif()

# ==============================================================================
# Osi
# ==============================================================================
# - internal by default (Osi),
# - external if OSI_INCLUDE_DIR_HINTS and a valid Osi setup is found
# ==============================================================================
if (NOT DEFINED OSI_INCLUDE_DIR_HINTS)
  set(OSI_INCLUDE_DIR_HINTS ${CMAKE_CURRENT_SOURCE_DIR}/dependencies/osi_clp/Osi/src/)
  set(OpenMVG_USE_INTERNAL_OSI ON)
endif()
find_package(Osi QUIET)
if (NOT OSI_FOUND OR OpenMVG_USE_INTERNAL_OSI)
  set(OSI_INCLUDE_DIRS ${CMAKE_CURRENT_SOURCE_DIR}/dependencies/osi_clp/Osi/src/Osi/)
  set(OSI_LIBRARY lib_Osi)
endif()

# ==============================================================================
# Internal CLP/OSI/COINUTILS libraries:
# ==============================================================================
if (OpenMVG_USE_INTERNAL_OSI AND OpenMVG_USE_INTERNAL_CLP AND OpenMVG_USE_INTERNAL_COINUTILS)
  add_subdirectory(dependencies/osi_clp/)
  set_property(TARGET lib_clp PROPERTY FOLDER OpenMVG/3rdParty/lib_clp)
  set_property(TARGET lib_CoinUtils PROPERTY FOLDER OpenMVG/3rdParty/lib_CoinUtils)
  set_property(TARGET lib_Osi PROPERTY FOLDER OpenMVG/3rdParty/lib_Osi)
  set_property(TARGET lib_OsiClpSolver PROPERTY FOLDER OpenMVG/3rdParty/lib_OsiClpSolver)
endif()

# ==============================================================================
# Lemon
# ==============================================================================
# - internal by default (Lemon),
# - external if LEMON_INCLUDE_DIR_HINTS and a valid Lemon setup is found
# ==============================================================================
if (NOT DEFINED LEMON_INCLUDE_DIR_HINTS)
  set(LEMON_INCLUDE_DIR_HINTS ${CMAKE_CURRENT_SOURCE_DIR}/third_party/lemon)
  set(OpenMVG_USE_INTERNAL_LEMON ON)
endif()
find_package(Lemon QUIET)
if (NOT LEMON_FOUND OR OpenMVG_USE_INTERNAL_LEMON)
  set(LEMON_INCLUDE_DIRS
    ${CMAKE_CURRENT_SOURCE_DIR}/third_party/lemon
    ${PROJECT_BINARY_DIR}/third_party/lemon)
  set(LEMON_LIBRARY lemon)
endif()

# ==============================================================================
# OpenCV
# ==============================================================================
# - only external and enabled only if OpenMVG_USE_OPENCV is set to ON
# ==============================================================================
if (OpenMVG_USE_OPENCV)
  find_package( OpenCV 3.0 QUIET )
  if (NOT OpenCV_FOUND)
    message(STATUS "OpenCV was not found. Disabling OpenCV support.")
    UPDATE_CACHE_VARIABLE(OpenMVG_USE_OPENCV OFF)
    UPDATE_CACHE_VARIABLE(OpenMVG_USE_OCVSIFT OFF)
  else (NOT OpenCV_FOUND)
    include_directories(${OpenCV_INCLUDE_DIRS})
    if (OpenMVG_USE_OCVSIFT)
      add_definitions(-DUSE_OCVSIFT)
    endif (OpenMVG_USE_OCVSIFT)
    # add a definition that allows the conditional compiling
    add_definitions(-DHAVE_OPENCV)
  endif (NOT OpenCV_FOUND)
endif (OpenMVG_USE_OPENCV)


# ==============================================================================
# Third-party libraries:
# ==============================================================================
add_subdirectory(third_party)

# ==============================================================================
# Include directories
# ==============================================================================
set(OpenMVG_INCLUDE_DIRS
  ${CMAKE_CURRENT_SOURCE_DIR}
  ${CMAKE_CURRENT_SOURCE_DIR}/dependencies
  ${CMAKE_CURRENT_SOURCE_DIR}/dependencies/cereal/include
  ${LEMON_INCLUDE_DIRS}
  ${EIGEN_INCLUDE_DIRS}
  ${FLANN_INCLUDE_DIRS}
  CACHE PATH "include directories for openMVG and its dependencies"
)

include_directories(${OpenMVG_INCLUDE_DIRS})

# ==============================================================================
# openMVG modules
# ==============================================================================
# The openMVG library itself
add_subdirectory(openMVG)

# ==============================================================================
# openMVG libraries
# ==============================================================================
set(OpenMVG_LIBRARIES
  openMVG_image
  openMVG_features
<<<<<<< HEAD
  openMVG_matching
=======
  openMVG_geometry
>>>>>>> 7d4e5a51
  openMVG_matching_image_collection
  openMVG_kvld
  openMVG_multiview
  openMVG_lInftyComputerVision
  openMVG_system
  openMVG_sfm)

foreach(omvglib ${OpenMVG_LIBRARIES})
  set_property(TARGET ${omvglib} PROPERTY FOLDER OpenMVG/OpenMVG)
  set_property(TARGET ${omvglib} APPEND PROPERTY
    INTERFACE_COMPILE_DEFINITIONS ${OpenMVG_DEFINITIONS})
endforeach()

# openMVG tutorial examples
if (OpenMVG_BUILD_EXAMPLES)
  add_subdirectory(openMVG_Samples)
endif (OpenMVG_BUILD_EXAMPLES)

# Complete software(s) build on openMVG libraries
if (OpenMVG_BUILD_SOFTWARES)
  add_subdirectory(software)
endif (OpenMVG_BUILD_SOFTWARES)

# Included for research purpose only
add_subdirectory(nonFree)

# ==============================================================================
# Documentation
# --------------------------
# Sphinx detection
# ==============================================================================
if (OpenMVG_BUILD_DOC)
  find_package(Sphinx)
  if (EXISTS ${SPHINX_EXECUTABLE})
    set(SPHINX_HTML_DIR "${CMAKE_CURRENT_BINARY_DIR}/htmlDoc")

    configure_file(
      "${CMAKE_CURRENT_SOURCE_DIR}/../docs/sphinx/rst/conf.py"
      "${CMAKE_CURRENT_BINARY_DIR}/conf.py"
      @ONLY)

    add_custom_target(doc ALL
      ${SPHINX_EXECUTABLE}
      -b html
      "${CMAKE_CURRENT_SOURCE_DIR}/../docs/sphinx/rst"
      "${SPHINX_HTML_DIR}"
      COMMENT "Building HTML documentation with Sphinx")

    set_property(TARGET doc PROPERTY FOLDER OpenMVG)

  else (EXISTS ${SPHINX_EXECUTABLE})
    message("Sphinx need to be installed to generate the sphinx documentation")
  endif (EXISTS ${SPHINX_EXECUTABLE})


  # ------
  # Doxygen detection
  # ======
  find_package(Doxygen)
  if (DOXYGEN_FOUND)

    configure_file( ${CMAKE_CURRENT_SOURCE_DIR}/../docs/doxygen/Doxyfile.in
                    ${CMAKE_CURRENT_BINARY_DIR}/Doxyfile @ONLY )

    add_custom_target( doc_doxygen ${DOXYGEN_EXECUTABLE} ${CMAKE_CURRENT_BINARY_DIR}/Doxyfile
                       WORKING_DIRECTORY ${CMAKE_CURRENT_BINARY_DIR}
                       COMMENT "Generating API documentation with Doxygen" VERBATIM )

  else (DOXYGEN_FOUND)
    message("Doxygen need to be installed to generate the doxygen documentation")
  endif (DOXYGEN_FOUND)
endif()



message("\n")

message("** OpenMVG version: " ${OPENMVG_VERSION})
message("** Build Shared libs: " ${OpenMVG_BUILD_SHARED})
message("** Build OpenMVG tests: " ${OpenMVG_BUILD_TESTS})
message("** Build OpenMVG softwares: " ${OpenMVG_BUILD_SOFTWARES})
message("** Build OpenMVG documentation: " ${OpenMVG_BUILD_DOC})
message("** Build OpenMVG samples applications: " ${OpenMVG_BUILD_EXAMPLES})
message("** Build OpenMVG openGL examples: " ${OpenMVG_BUILD_OPENGL_EXAMPLES})
message("** Enable code coverage generation: " ${OpenMVG_BUILD_COVERAGE})
message("** Enable OpenMP parallelization: " ${OpenMVG_USE_OPENMP})
message("** Build OpenCV+OpenMVG samples programs: " ${OpenMVG_USE_OPENCV})
message("** Use OpenCV SIFT features: " ${OpenMVG_USE_OCVSIFT})

message("\n")

if (DEFINED OpenMVG_USE_INTERNAL_EIGEN)
  message(STATUS "EIGEN: " ${EIGEN_VERSION} " (internal)")
else()
  message(STATUS "EIGEN: " ${EIGEN_VERSION} " (external)")
endif()

if (DEFINED OpenMVG_USE_INTERNAL_CERES)
  message(STATUS "CERES: " ${CERES_VERSION} " (internal)")
else()
  message(STATUS "CERES: " ${CERES_VERSION} " (external)")
endif()

if (DEFINED OpenMVG_USE_INTERNAL_FLANN)
  message(STATUS "FLANN: " ${FLANN_VERSION} " (internal)")
else()
  message(STATUS "FLANN: " ${FLANN_VERSION} " (external)")
endif()

if (DEFINED OpenMVG_USE_INTERNAL_TIFF)
  message(STATUS "LIBTIFF: " ${TIFF_VERSION_STRING} " (internal)")
else()
  message(STATUS "LIBTIFF: " ${TIFF_VERSION_STRING} " (external)")
endif()

if (DEFINED OpenMVG_USE_INTERNAL_PNG)
  message(STATUS "LIBPNG: " ${PNG_VERSION_STRING} " (internal)")
else()
  message(STATUS "LIBPNG: " ${PNG_VERSION_STRING} " (external)")
endif()

if (DEFINED OpenMVG_USE_INTERNAL_JPEG)
  message(STATUS "LIBJPEG (internal)")
else()
  message(STATUS "LIBJPEG (external)")
endif()

if (DEFINED OpenMVG_USE_INTERNAL_CLP)
  message(STATUS "CLP: " ${CLP_VERSION} " (internal)")
else()
  message(STATUS "CLP: " ${CLP_VERSION} " (external)")
endif()

if (DEFINED OpenMVG_USE_INTERNAL_COINUTILS)
  message(STATUS "COINUTILS: " ${COINUTILS_VERSION} " (internal)")
else()
  message(STATUS "COINUTILS: " ${COINUTILS_VERSION} " (external)")
endif()

if (DEFINED OpenMVG_USE_INTERNAL_OSI)
  message(STATUS "OSI: " ${OSI_VERSION} " (internal)")
else()
  message(STATUS "OSI: " ${OSI_VERSION} " (external)")
endif()

if (DEFINED OpenMVG_USE_INTERNAL_LEMON)
  message(STATUS "LEMON: " ${LEMON_VERSION} " (internal)")
else()
  message(STATUS "LEMON: " ${LEMON_VERSION} " (external)")
endif()

message("\n")

# ==============================================================================
# INSTALL RULES
# ==============================================================================

install(EXPORT openMVG-targets DESTINATION lib)
install(EXPORT openMVG-targets
        DESTINATION share/openMVG/cmake FILE OpenMVGTargets.cmake)

#Adapt build include paths to install path
set(OpenMVG_INCLUDE_DIRS
  "${OpenMVG_INCLUDE_DIRS}"
  "${CMAKE_INSTALL_PREFIX}/include/openMVG")

string(REGEX REPLACE
  "${CMAKE_CURRENT_SOURCE_DIR}"
  "${CMAKE_INSTALL_PREFIX}/include"
  OpenMVG_INCLUDE_DIRS
  "${OpenMVG_INCLUDE_DIRS}"
)
string(REGEX REPLACE
  "third_party"
  "openMVG/third_party"
  OpenMVG_INCLUDE_DIRS
  "${OpenMVG_INCLUDE_DIRS}"
)
string(REGEX REPLACE
  "dependencies"
  "openMVG_dependencies"
  OpenMVG_INCLUDE_DIRS
  "${OpenMVG_INCLUDE_DIRS}"
)
if (OpenMVG_USE_INTERNAL_CERES)
  string(REGEX REPLACE
    "ceres-solver"
    "ceres"
    OpenMVG_INCLUDE_DIRS
    "${OpenMVG_INCLUDE_DIRS}"
  )
  string(REGEX REPLACE
    "internal/ceres/"
    ""
    OpenMVG_INCLUDE_DIRS
    "${OpenMVG_INCLUDE_DIRS}"
  )
endif (OpenMVG_USE_INTERNAL_CERES)

# Build OpenMVG_CFLAGS variable for export
set(OpenMVG_CFLAGS "")
foreach(d ${OpenMVG_DEFINITIONS})
  list(APPEND OpenMVG_CFLAGS "-D${d}")
endforeach()

# Create a OpenMVGConfig.cmake file. <name>Config.cmake files are searched by
# find_package() automatically. We configure that file so that we can put any
# information we want in it, e.g. version numbers, include directories, etc.
configure_file("${CMAKE_SOURCE_DIR}/cmakeFindModules/OpenMVGConfig.cmake.in"
               "${CMAKE_CURRENT_BINARY_DIR}/OpenMVGConfig.cmake" @ONLY)

install(FILES "${CMAKE_CURRENT_BINARY_DIR}/OpenMVGConfig.cmake"
        DESTINATION share/openMVG/cmake)

# ==============================================================================
# UNINSTALL RULES
# ==============================================================================

configure_file(
    "${CMAKE_CURRENT_SOURCE_DIR}/cmake_uninstall.cmake.in"
    "${CMAKE_CURRENT_BINARY_DIR}/cmake_uninstall.cmake"
    IMMEDIATE @ONLY)

add_custom_target(uninstall
    COMMAND ${CMAKE_COMMAND} -P ${CMAKE_CURRENT_BINARY_DIR}/cmake_uninstall.cmake)<|MERGE_RESOLUTION|>--- conflicted
+++ resolved
@@ -415,11 +415,8 @@
 set(OpenMVG_LIBRARIES
   openMVG_image
   openMVG_features
-<<<<<<< HEAD
+  openMVG_geometry
   openMVG_matching
-=======
-  openMVG_geometry
->>>>>>> 7d4e5a51
   openMVG_matching_image_collection
   openMVG_kvld
   openMVG_multiview
