--- conflicted
+++ resolved
@@ -9,18 +9,12 @@
 #ifndef OPENMVG_CAMERAS_CAMERA_UNDISTORT_IMAGE_HPP
 #define OPENMVG_CAMERAS_CAMERA_UNDISTORT_IMAGE_HPP
 
-<<<<<<< HEAD
+#include <limits>
+#include <cmath>
+
 #include "openMVG/cameras/Camera_Intrinsics.hpp"
 #include "openMVG/image/image_container.hpp"
 #include "openMVG/image/sample.hpp"
-=======
-#include "openMVG/cameras/cameras.hpp"
-#include "openMVG/image/image.hpp"
-
-#include <limits>
-#include <cmath>
-
->>>>>>> 0d0a1b20
 
 namespace openMVG
 {
@@ -82,8 +76,8 @@
   const Image& imageIn,
   const IntrinsicBase * cam,
   Image & image_ud,
-  typename Image::Tpixel fillcolor = typename Image::Tpixel( 0 ) ,
-  const uint32_t max_ud_width = 10000, 
+  typename Image::Tpixel fillcolor = typename Image::Tpixel( 0 ),
+  const uint32_t max_ud_width = 10000,
   const uint32_t max_ud_height = 10000)
 {
   if ( !cam->have_disto() ) // no distortion, perform a direct copy
@@ -92,36 +86,36 @@
   }
   else // There is distortion
   {
-    // 1 - Compute size of the Undistorted image 
-    int min_x = std::numeric_limits<int>::max() ;
-    int min_y = std::numeric_limits<int>::max() ; 
-    int max_x = std::numeric_limits<int>::lowest() ; 
-    int max_y = std::numeric_limits<int>::lowest() ; 
+    // 1 - Compute size of the Undistorted image
+    int min_x = std::numeric_limits<int>::max();
+    int min_y = std::numeric_limits<int>::max();
+    int max_x = std::numeric_limits<int>::lowest();
+    int max_y = std::numeric_limits<int>::lowest();
 
     for( int id_row = 0 ; id_row < imageIn.Height() ; ++id_row )
     {
       for( int id_col = 0 ; id_col < imageIn.Width() ; ++id_col )
       {
-        const Vec2 dist_pix( id_col , id_row ) ;
-        const Vec2 undist_pix = cam->get_ud_pixel( dist_pix ) ; 
+        const Vec2 dist_pix( id_col , id_row );
+        const Vec2 undist_pix = cam->get_ud_pixel( dist_pix );
 
-        const int x = static_cast<int>( undist_pix[0] ) ;
-        const int y = static_cast<int>( undist_pix[1] ) ; 
+        const int x = static_cast<int>( undist_pix[0] );
+        const int y = static_cast<int>( undist_pix[1] );
 
-        min_x = std::min( x , min_x ); 
-        min_y = std::min( y , min_y ) ; 
-        max_x = std::max( x , max_x ) ;
-        max_y = std::max( y , max_y ) ;
+        min_x = std::min( x , min_x );
+        min_y = std::min( y , min_y );
+        max_x = std::max( x , max_x );
+        max_y = std::max( y , max_y );
       }
     }
 
     // Ensure size is at least 1 pixel (width and height)
-    const int computed_size_x = std::max( 1 , max_x - min_x + 1 ) ;
-    const int computed_size_y = std::max( 1 , max_y - min_y + 1 ) ; 
+    const int computed_size_x = std::max( 1 , max_x - min_x + 1 );
+    const int computed_size_y = std::max( 1 , max_y - min_y + 1 );
 
     // Compute real size (ensure we do not have infinite size)
-    const uint32_t real_size_x = std::min( max_ud_width , (uint32_t)computed_size_x ) ;
-    const uint32_t real_size_y = std::min( max_ud_height , (uint32_t)computed_size_y ) ; 
+    const uint32_t real_size_x = std::min( max_ud_width , (uint32_t)computed_size_x );
+    const uint32_t real_size_y = std::min( max_ud_height , (uint32_t)computed_size_y );
     
     // 2 - Compute inverse projection to fill the output image 
     image_ud.resize( real_size_x , real_size_y , true, fillcolor );
@@ -138,11 +132,11 @@
         const Vec2 disto_pix = cam->get_d_pixel( undisto_pix );
 
         // pick pixel if it is in the image domain
-        if ( imageIn.Contains( disto_pix( 1 ), disto_pix( 0 ) ) && 
+        if ( imageIn.Contains( disto_pix( 1 ), disto_pix( 0 ) ) &&
              (! std::isnan( disto_pix[0] )) &&
-             (! std::isnan( disto_pix[1] )) && 
+             (! std::isnan( disto_pix[1] )) &&
              (! std::isinf( disto_pix[0] )) &&
-             (! std::isinf( disto_pix[1] ))  )
+             (! std::isinf( disto_pix[1] )) )
         {
           image_ud( j, i ) = sampler( imageIn, disto_pix( 1 ), disto_pix( 0 ) );
         }
