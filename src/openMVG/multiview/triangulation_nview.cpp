--- conflicted
+++ resolved
@@ -38,15 +38,9 @@
 
 bool TriangulateNViewAlgebraic
 (
-<<<<<<< HEAD
-  const Mat3X &x,
-  const std::vector<Mat34> &Ps,
-  Vec4 *X
-=======
   const Mat3X & points,
   const std::vector<Mat34>& poses,
   Vec4* X
->>>>>>> 05cfefc6
 )
 {
   assert(poses.size() == points.cols());
