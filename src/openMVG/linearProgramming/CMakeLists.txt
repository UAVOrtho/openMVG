--- conflicted
+++ resolved
@@ -10,32 +10,12 @@
 install(TARGETS openMVG_linearProgramming DESTINATION lib EXPORT openMVG-targets)
 set_target_properties(openMVG_linearProgramming PROPERTIES SOVERSION ${OPENMVG_VERSION_MAJOR} VERSION "${OPENMVG_VERSION_MAJOR}.${OPENMVG_VERSION_MINOR}")
 
-<<<<<<< HEAD
-if (NOT MOSEK_FOUND)
-
-  FILE(GLOB_RECURSE REMOVEFILESMOSEK *MOSEK*)
-  list(REMOVE_ITEM linearProgramming_cpp ${REMOVEFILESMOSEK})
-  list(REMOVE_ITEM linearProgramming_headers ${REMOVEFILESMOSEK})
-
-  set(openMVG_linearProgramming
-    ${CLP_LIBRARIES}     # clp + solver wrapper
-    ${COINUTILS_LIBRARY} # container tools
-    ${OSI_LIBRARY}       # generic LP
-  )
-
-ELSE (NOT MOSEK_FOUND)
-  # MOSEK_FOUND is true
-  add_library(openMVG_linearProgrammingMSK ${linearProgramming_headers} ${linearProgramming_cpp})
-  set_property(TARGET openMVG_linearProgrammingMSK PROPERTY FOLDER OpenMVG/OpenMVG)
-  install(TARGETS openMVG_linearProgrammingMSK DESTINATION lib EXPORT openMVG-targets)
-=======
 target_link_libraries(openMVG_linearProgramming
   PRIVATE
     ${CLP_LIBRARIES}     # clp + solver wrapper
     ${COINUTILS_LIBRARY} # container tools
     ${OSI_LIBRARY}       # generic LP
 )
->>>>>>> 725637a5
 
 target_include_directories(openMVG_linearProgramming
   PRIVATE
